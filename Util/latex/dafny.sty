--- conflicted
+++ resolved
@@ -1,114 +1,110 @@
-% dafny.sty
-% Dafny mode for the LaTeX listings package.
-% Rustan Leino, 22 June 2008.
-
-\usepackage{listings}
-
-\lstdefinelanguage{dafny}{
-  morekeywords={class,datatype,codatatype,type,iterator,
-      bool,nat,int,object,set,multiset,seq,array,array2,array3,map,
-      function,predicate,copredicate,
-      ghost,var,static,refines,
-      method,constructor,returns,yields,module,import,default,opened,as,in,
-      requires,modifies,ensures,reads,decreases,free,
-      % expressions
-      match,case,false,true,null,old,fresh,choose,this,
-      % statements
-<<<<<<< HEAD
-      assert,assume,print,new,if,then,else,while,invariant,break,label,return,yield,
-      parallel,where
-=======
-      assert,assume,print,new,if,then,else,while,invariant,break,label,return,parallel,where,calc
->>>>>>> 81be570d
-      },
-  literate=%
-    {:}{$\colon$}1
-    {::}{$\bullet$}2
-    {:=}{$:$$=$}2
-    {!}{$\lnot$}1
-    {!!}{$\not\cap$}1
-    {==}{$=$}1
-    {!=}{$\neq$}1
-    {&&}{$\land$}1
-    {||}{$\lor$}1
-    {<=}{$\le$}1
-    {>=}{$\ge$}1
-    % the following isn't actually Dafny, but it gives the option to produce nicer latex
-    {|=>}{$\Rightarrow$}2
-    {<=set}{$\subseteq$}1
-    {+set}{$\cup$}1
-    {*set}{$\cap$}1
-    {==>}{$\Longrightarrow$}3 
-    {=>}{$\Rightarrow$}2
-    {<==>}{$\Longleftrightarrow$}4 
-    {forall}{$\forall$}1
-    {exists}{$\exists$}1
-    {!in}{$\not\in$}1
-    {\\in}{$\in$}1
-    % the following isn't actually Dafny, but it gives the option to produce nicer latex
-    {<<}{$\langle$}1
-    {>>}{$\rangle$}1
-    {(==)}{${}^{(=)}$}2
-    {...}{$\ldots$}1
-    {\\alpha}{$\alpha$}1
-    {\\beta}{$\beta$}1
-    {\\gamma}{$\gamma$}1
-    {\\delta}{$\delta$}1
-    {\\epsilon}{$\epsilon$}1
-    {\\zeta}{$\zeta$}1
-    {\\eta}{$\eta$}1
-    {\\theta}{$\theta$}1
-    {\\iota}{$\iota$}1
-    {\\kappa}{$\kappa$}1
-    {\\lambda}{$\lambda$}1
-    {\\mu}{$\mu$}1
-    {\\nu}{$\nu$}1
-    {\\xi}{$\xi$}1
-    {\\pi}{$\pi$}1
-    {\\rho}{$\rho$}1
-    {\\sigma}{$\sigma$}1
-    {\\tau}{$\tau$}1
-    {\\upsilon}{$\upsilon$}1
-    {\\phi}{$\phi$}1
-    {\\chi}{$\chi$}1
-    {\\psi}{$\psi$}1
-    {\\omega}{$\omega$}1
-    {\\Gamma}{$\Gamma$}1
-    {\\Delta}{$\Delta$}1
-    {\\Theta}{$\Theta$}1
-    {\\Lambda}{$\Lambda$}1
-    {\\Xi}{$\Xi$}1
-    {\\Pi}{$\Pi$}1
-    {\\Sigma}{$\Sigma$}1
-    {\\Upsilon}{$\Upsilon$}1
-    {\\Phi}{$\Phi$}1
-    {\\Psi}{$\Psi$}1
-    {\\Omega}{$\Omega$}1
-    ,
-  sensitive=true,  % case sensitive
-  morecomment=[l]{//},
-  morecomment=[s]{/*}{*/},
-  morestring=[b]",
-  numbers=none,
-  firstnumber=0,
-  numberstyle=\tiny,
-  stepnumber=5,
-  basicstyle=\scriptsize\sffamily,
-  commentstyle=\itshape,
-  keywordstyle=\bfseries,
-  ndkeywordstyle=\bfseries,
-}
-\lstnewenvironment{dafny}[1][]{%
-  \lstset{language=dafny,
-    floatplacement={tbp},captionpos=b,
-    frame=lines,xleftmargin=8pt,xrightmargin=8pt,basicstyle=\ttfamily,#1}}{}
-\lstnewenvironment{dafnyNoLines}[1][]{%
-  \lstset{language=dafny,
-    floatplacement={tbp},captionpos=b,
-    xleftmargin=8pt,xrightmargin=8pt,basicstyle=\ttfamily,#1}}{}
-\def\inlinedafny{%
-    \lstinline[language=dafny,basicstyle=\ttfamily,columns=fixed]}
-\newcommand{\lstfile}[1]{
-  \lstinputlisting[language=dafny,%
-    frame=lines,xleftmargin=8pt,xrightmargin=8pt,basicstyle=\ttfamily,columns=fixed]{#1}
-}
+% dafny.sty
+% Dafny mode for the LaTeX listings package.
+% Rustan Leino, 22 June 2008.
+
+\usepackage{listings}
+
+\lstdefinelanguage{dafny}{
+  morekeywords={class,datatype,codatatype,type,iterator,
+      bool,nat,int,object,set,multiset,seq,array,array2,array3,map,
+      function,predicate,copredicate,
+      ghost,var,static,refines,
+      method,constructor,returns,yields,module,import,default,opened,as,in,
+      requires,modifies,ensures,reads,decreases,free,
+      % expressions
+      match,case,false,true,null,old,fresh,choose,this,
+      % statements
+      assert,assume,print,new,if,then,else,while,invariant,break,label,return,yield,
+      parallel,where,calc
+      },
+  literate=%
+    {:}{$\colon$}1
+    {::}{$\bullet$}2
+    {:=}{$:$$=$}2
+    {!}{$\lnot$}1
+    {!!}{$\not\cap$}1
+    {==}{$=$}1
+    {!=}{$\neq$}1
+    {&&}{$\land$}1
+    {||}{$\lor$}1
+    {<=}{$\le$}1
+    {>=}{$\ge$}1
+    % the following isn't actually Dafny, but it gives the option to produce nicer latex
+    {|=>}{$\Rightarrow$}2
+    {<=set}{$\subseteq$}1
+    {+set}{$\cup$}1
+    {*set}{$\cap$}1
+    {==>}{$\Longrightarrow$}3 
+    {=>}{$\Rightarrow$}2
+    {<==>}{$\Longleftrightarrow$}4 
+    {forall}{$\forall$}1
+    {exists}{$\exists$}1
+    {!in}{$\not\in$}1
+    {\\in}{$\in$}1
+    % the following isn't actually Dafny, but it gives the option to produce nicer latex
+    {<<}{$\langle$}1
+    {>>}{$\rangle$}1
+    {(==)}{${}^{(=)}$}2
+    {...}{$\ldots$}1
+    {\\alpha}{$\alpha$}1
+    {\\beta}{$\beta$}1
+    {\\gamma}{$\gamma$}1
+    {\\delta}{$\delta$}1
+    {\\epsilon}{$\epsilon$}1
+    {\\zeta}{$\zeta$}1
+    {\\eta}{$\eta$}1
+    {\\theta}{$\theta$}1
+    {\\iota}{$\iota$}1
+    {\\kappa}{$\kappa$}1
+    {\\lambda}{$\lambda$}1
+    {\\mu}{$\mu$}1
+    {\\nu}{$\nu$}1
+    {\\xi}{$\xi$}1
+    {\\pi}{$\pi$}1
+    {\\rho}{$\rho$}1
+    {\\sigma}{$\sigma$}1
+    {\\tau}{$\tau$}1
+    {\\upsilon}{$\upsilon$}1
+    {\\phi}{$\phi$}1
+    {\\chi}{$\chi$}1
+    {\\psi}{$\psi$}1
+    {\\omega}{$\omega$}1
+    {\\Gamma}{$\Gamma$}1
+    {\\Delta}{$\Delta$}1
+    {\\Theta}{$\Theta$}1
+    {\\Lambda}{$\Lambda$}1
+    {\\Xi}{$\Xi$}1
+    {\\Pi}{$\Pi$}1
+    {\\Sigma}{$\Sigma$}1
+    {\\Upsilon}{$\Upsilon$}1
+    {\\Phi}{$\Phi$}1
+    {\\Psi}{$\Psi$}1
+    {\\Omega}{$\Omega$}1
+    ,
+  sensitive=true,  % case sensitive
+  morecomment=[l]{//},
+  morecomment=[s]{/*}{*/},
+  morestring=[b]",
+  numbers=none,
+  firstnumber=0,
+  numberstyle=\tiny,
+  stepnumber=5,
+  basicstyle=\scriptsize\sffamily,
+  commentstyle=\itshape,
+  keywordstyle=\bfseries,
+  ndkeywordstyle=\bfseries,
+}
+\lstnewenvironment{dafny}[1][]{%
+  \lstset{language=dafny,
+    floatplacement={tbp},captionpos=b,
+    frame=lines,xleftmargin=8pt,xrightmargin=8pt,basicstyle=\ttfamily,#1}}{}
+\lstnewenvironment{dafnyNoLines}[1][]{%
+  \lstset{language=dafny,
+    floatplacement={tbp},captionpos=b,
+    xleftmargin=8pt,xrightmargin=8pt,basicstyle=\ttfamily,#1}}{}
+\def\inlinedafny{%
+    \lstinline[language=dafny,basicstyle=\ttfamily,columns=fixed]}
+\newcommand{\lstfile}[1]{
+  \lstinputlisting[language=dafny,%
+    frame=lines,xleftmargin=8pt,xrightmargin=8pt,basicstyle=\ttfamily,columns=fixed]{#1}
+}